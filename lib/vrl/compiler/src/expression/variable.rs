--- conflicted
+++ resolved
@@ -57,22 +57,6 @@
             .map(|d| d.type_def)
             .unwrap_or_else(|| TypeDef::null().infallible())
     }
-<<<<<<< HEAD
-
-    fn compile_to_vm(
-        &self,
-        vm: &mut Vm,
-        _state: (&mut LocalEnv, &mut ExternalEnv),
-    ) -> Result<(), String> {
-        vm.write_opcode(OpCode::GetPath);
-
-        // Store the required path in the targets list, write its index to the vm.
-        let variable = vm::Variable::Internal(self.ident().clone(), LookupBuf::root());
-        let target = vm.get_target(&variable);
-        vm.write_primitive(target);
-
-        Ok(())
-    }
 
     #[cfg(feature = "llvm")]
     fn emit_llvm<'ctx>(
@@ -92,8 +76,6 @@
 
         Ok(())
     }
-=======
->>>>>>> d483777f
 }
 
 impl fmt::Display for Variable {
