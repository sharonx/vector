use vector_config::configurable_component;

use crate::event::{Event, EventArray, EventContainer, LogEvent, Metric, TraceEvent};

mod check_fields;
pub(self) mod datadog_search;
pub(crate) mod is_log;
pub(crate) mod is_metric;
pub(crate) mod is_trace;
mod vrl;

pub use self::vrl::VrlConfig;
use self::{
    check_fields::{CheckFields, CheckFieldsConfig},
    datadog_search::{DatadogSearchConfig, DatadogSearchRunner},
    is_log::{check_is_log, check_is_log_with_context},
    is_metric::{check_is_metric, check_is_metric_with_context},
    is_trace::{check_is_trace, check_is_trace_with_context},
    vrl::Vrl,
};

#[derive(Debug, Clone)]
pub enum Condition {
    /// Matches an event if it is a log.
    IsLog,

    /// Matches an event if it is a metric.
    IsMetric,

    /// Matches an event if it is a trace.
    IsTrace,

    /// Matches an event with a [Vector Remap Language](https://vector.dev/docs/reference/vrl) (VRL) [boolean expression](https://vector.dev/docs/reference/vrl#boolean-expressions).
    Vrl(Vrl),

    /// Matches an event against an arbitrary set of predicate/value combinations.
    CheckFields(CheckFields),

    /// Matches an event with a [Datadog Search](https://docs.datadoghq.com/logs/explorer/search_syntax/) query.
    DatadogSearch(DatadogSearchRunner),

    /// Matches any event.
    ///
    /// Used only for internal testing.
    AlwaysPass,

    /// Matches no event.
    ///
    /// Used only for internal testing.
    AlwaysFail,
}

impl Condition {
    /// Checks if a condition is true.
    ///
    /// The event should not be modified, it is only mutable so it can be passed into VRL, but VRL type checking prevents mutation.
    #[allow(dead_code)]
    pub(crate) fn check(&self, event: Event) -> (bool, Event) {
        match event {
            Event::Log(log) => {
                let (result, log) = self.check_log(log);
                (result, Event::from(log))
            }
            Event::Metric(metric) => {
                let (result, metric) = self.check_metric(metric);
                (result, Event::from(metric))
            }
            Event::Trace(trace) => {
                let (result, trace) = self.check_trace(trace);
                (result, Event::from(trace))
            }
        }
    }

    pub(crate) fn check_log(&self, log: LogEvent) -> (bool, LogEvent) {
        match self {
            Condition::IsLog => (true, log),
            Condition::IsMetric => (false, log),
            Condition::Vrl(x) => x.check_log(log),
            Condition::CheckFields(x) => x.check_log(log),
            Condition::DatadogSearch(x) => x.check_log(log),
            Condition::AlwaysPass => (true, log),
            Condition::AlwaysFail => (false, log),
        }
    }

    pub(crate) fn check_metric(&self, metric: Metric) -> (bool, Metric) {
        match self {
            Condition::IsLog => (false, metric),
            Condition::IsMetric => (true, metric),
            Condition::Vrl(x) => x.check_metric(metric),
            Condition::CheckFields(x) => x.check_metric(metric),
            Condition::DatadogSearch(x) => x.check_metric(metric),
            Condition::AlwaysPass => (true, metric),
            Condition::AlwaysFail => (false, metric),
        }
    }

    pub(crate) fn check_trace(&self, trace: TraceEvent) -> (bool, TraceEvent) {
        match self {
<<<<<<< HEAD
            Condition::IsLog => (false, trace),
            Condition::IsMetric => (false, trace),
            Condition::Vrl(x) => x.check_trace(trace),
            Condition::CheckFields(x) => x.check_trace(trace),
            Condition::DatadogSearch(x) => x.check_trace(trace),
            Condition::AlwaysPass => (true, trace),
            Condition::AlwaysFail => (false, trace),
        }
    }

    #[allow(dead_code)]
    pub(crate) fn check_all(&self, events: EventArray) -> Vec<(bool, Event)> {
        match self {
            Condition::IsLog => events.into_events().map(check_is_log).collect(),
            Condition::IsMetric => events.into_events().map(check_is_metric).collect(),
            Condition::Vrl(x) => x.check_all(events),
            Condition::CheckFields(x) => x.check_all(events),
            Condition::DatadogSearch(x) => x.check_all(events),
            Condition::AlwaysPass => events.into_events().map(|event| (true, event)).collect(),
            Condition::AlwaysFail => events.into_events().map(|event| (false, event)).collect(),
=======
            Condition::IsLog => check_is_log(e),
            Condition::IsMetric => check_is_metric(e),
            Condition::IsTrace => check_is_trace(e),
            Condition::Vrl(x) => x.check(e),
            Condition::CheckFields(x) => x.check(e),
            Condition::DatadogSearch(x) => x.check(e),
            Condition::AlwaysPass => (true, e),
            Condition::AlwaysFail => (false, e),
>>>>>>> 7fc33f30
        }
    }

    /// Checks if a condition is true, with a `Result`-oriented return for easier composition.
    ///
    /// This can be mildly expensive for conditions that do not often match, as it allocates a string for the error
    /// case. As such, it should typically be avoided in hot paths.
    pub(crate) fn check_with_context(&self, e: Event) -> (Result<(), String>, Event) {
        match self {
            Condition::IsLog => check_is_log_with_context(e),
            Condition::IsMetric => check_is_metric_with_context(e),
            Condition::IsTrace => check_is_trace_with_context(e),
            Condition::Vrl(x) => x.check_with_context(e),
            Condition::CheckFields(x) => x.check_with_context(e),
            Condition::DatadogSearch(x) => x.check_with_context(e),
            Condition::AlwaysPass => (Ok(()), e),
            Condition::AlwaysFail => (Ok(()), e),
        }
    }
}

/// An event matching condition.
///
/// Many methods exist for matching events, such as using a VRL expression, a Datadog Search query string,
/// or hard-coded matchers like "must be a metric" or "fields A, B, and C must match these constraints".
///
/// They can specified with an enum-style notation:
///
/// ```toml
/// condition.type = 'check_fields'
/// condition."message.equals" = 'hooray'
/// ```
#[configurable_component]
#[derive(Clone, Debug)]
#[serde(tag = "type", rename_all = "snake_case")]
pub enum ConditionConfig {
    /// Matches an event if it is a log.
    IsLog,

    /// Matches an event if it is a metric.
    IsMetric,

    /// Matches an event if it is a trace.
    IsTrace,

    /// Matches an event with a [Vector Remap Language](https://vector.dev/docs/reference/vrl) (VRL) [boolean expression](https://vector.dev/docs/reference/vrl#boolean-expressions).
    Vrl(#[configurable(derived)] VrlConfig),

    /// Matches an event against an arbitrary set of predicate/value combinations.
    CheckFields(#[configurable(derived)] CheckFieldsConfig),

    /// Matches an event with a [Datadog Search](https://docs.datadoghq.com/logs/explorer/search_syntax/) query.
    DatadogSearch(#[configurable(derived)] DatadogSearchConfig),
}

impl ConditionConfig {
    pub fn build(&self, enrichment_tables: &enrichment::TableRegistry) -> crate::Result<Condition> {
        match self {
            ConditionConfig::IsLog => Ok(Condition::IsLog),
            ConditionConfig::IsMetric => Ok(Condition::IsMetric),
            ConditionConfig::IsTrace => Ok(Condition::IsTrace),
            ConditionConfig::Vrl(x) => x.build(enrichment_tables),
            ConditionConfig::CheckFields(x) => x.build(enrichment_tables),
            ConditionConfig::DatadogSearch(x) => x.build(enrichment_tables),
        }
    }
}

pub trait Conditional: std::fmt::Debug {
    /// Checks if a condition is true.
    ///
    /// The event should not be modified, it is only mutable so it can be passed into VRL, but VRL type checking prevents mutation.
    fn check(&self, event: Event) -> (bool, Event) {
        match event {
            Event::Log(log) => {
                let (result, log) = self.check_log(log);
                (result, Event::from(log))
            }
            Event::Metric(metric) => {
                let (result, metric) = self.check_metric(metric);
                (result, Event::from(metric))
            }
            Event::Trace(trace) => {
                let (result, trace) = self.check_trace(trace);
                (result, Event::from(trace))
            }
        }
    }

    /// Checks if a condition is true. The log should not be modified, it is only mutable so it can
    /// be passed into VRL, but VRL type checking prevents mutation.
    fn check_log(&self, log: LogEvent) -> (bool, LogEvent);

    /// Checks if a condition is true. The metric should not be modified, it is only mutable so it
    /// can be passed into VRL, but VRL type checking prevents mutation.
    fn check_metric(&self, metric: Metric) -> (bool, Metric);

    /// Checks if a condition is true. The trace should not be modified, it is only mutable so it
    /// can be passed into VRL, but VRL type checking prevents mutation.
    fn check_trace(&self, trace: TraceEvent) -> (bool, TraceEvent);

    fn check_all(&self, events: EventArray) -> Vec<(bool, Event)> {
        match events {
            EventArray::Logs(logs) => logs
                .into_iter()
                .map(|log| {
                    let (result, log) = self.check_log(log);
                    (result, Event::from(log))
                })
                .collect::<Vec<_>>(),
            EventArray::Metrics(metrics) => metrics
                .into_iter()
                .map(|metric| {
                    let (result, metric) = self.check_metric(metric);
                    (result, Event::from(metric))
                })
                .collect::<Vec<_>>(),
            EventArray::Traces(traces) => traces
                .into_iter()
                .map(|trace| {
                    let (result, trace) = self.check_trace(trace);
                    (result, Event::from(trace))
                })
                .collect::<Vec<_>>(),
        }
    }

    /// Checks if a condition is true, with a `Result`-oriented return for easier composition.
    ///
    /// This can be mildly expensive for conditions that do not often match, as it allocates a string for the error
    /// case. As such, it should typically be avoided in hot paths.
    fn check_with_context(&self, e: Event) -> (Result<(), String>, Event) {
        let (result, event) = self.check(e);
        if result {
            (Ok(()), event)
        } else {
            (Err("condition failed".into()), event)
        }
    }
}

pub trait ConditionalConfig: std::fmt::Debug + Send + Sync + dyn_clone::DynClone {
    fn build(&self, enrichment_tables: &enrichment::TableRegistry) -> crate::Result<Condition>;
}

dyn_clone::clone_trait_object!(ConditionalConfig);

/// An event matching condition.
///
/// Many methods exist for matching events, such as using a VRL expression, a Datadog Search query string,
/// or hard-coded matchers like "must be a metric" or "fields A, B, and C must match these constraints".
///
/// As VRL is the most common way to apply conditions to events, this type provides a shortcut to define VRL expressions
/// directly in configuration by passing the VRL expression as a string:
///
/// ```toml
/// condition = '.message == "hooray"'
/// ```
///
/// When other condition types are required, they can specified with an enum-style notation:
///
/// ```toml
/// condition.type = 'check_fields'
/// condition."message.equals" = 'hooray'
/// ```
#[configurable_component]
#[derive(Clone, Debug)]
#[serde(untagged)]
pub enum AnyCondition {
    /// A [Vector Remap Language](https://vector.dev/docs/reference/vrl) (VRL) [boolean expression](https://vector.dev/docs/reference/vrl#boolean-expressions).
    String(#[configurable(transparent)] String),

    /// A fully-specified condition.
    Map(#[configurable(derived)] ConditionConfig),
}

impl AnyCondition {
    pub fn build(&self, enrichment_tables: &enrichment::TableRegistry) -> crate::Result<Condition> {
        match self {
            AnyCondition::String(s) => {
                let vrl_config = VrlConfig {
                    source: s.clone(),
                    runtime: Default::default(),
                };
                vrl_config.build(enrichment_tables)
            }
            AnyCondition::Map(m) => m.build(enrichment_tables),
        }
    }
}

impl From<ConditionConfig> for AnyCondition {
    fn from(config: ConditionConfig) -> Self {
        Self::Map(config)
    }
}

#[cfg(test)]
mod tests {
    use indoc::indoc;
    use serde::Deserialize;

    use super::*;

    #[derive(Deserialize, Debug)]
    struct Test {
        condition: AnyCondition,
    }

    #[test]
    fn deserialize_anycondition_default() {
        let conf: Test = toml::from_str(r#"condition = ".nork == false""#).unwrap();
        assert_eq!(
            r#"String(".nork == false")"#,
            format!("{:?}", conf.condition)
        )
    }

    #[test]
    fn deserialize_anycondition_check_fields() {
        let conf: Test = toml::from_str(indoc! {r#"
            condition.type = "check_fields"
            condition."norg.equals" = "nork"
        "#})
        .unwrap();

        assert_eq!(
            r#"Map(CheckFields(CheckFieldsConfig { predicates: {"norg.equals": "nork"} }))"#,
            format!("{:?}", conf.condition)
        )
    }

    #[test]
    fn deserialize_anycondition_vrl() {
        let conf: Test = toml::from_str(indoc! {r#"
            condition.type = "vrl"
            condition.source = '.nork == true'
        "#})
        .unwrap();

        assert_eq!(
            r#"Map(Vrl(VrlConfig { source: ".nork == true", runtime: AstBatch }))"#,
            format!("{:?}", conf.condition)
        )
    }
}<|MERGE_RESOLUTION|>--- conflicted
+++ resolved
@@ -76,6 +76,7 @@
         match self {
             Condition::IsLog => (true, log),
             Condition::IsMetric => (false, log),
+            Condition::IsTrace => (false, log),
             Condition::Vrl(x) => x.check_log(log),
             Condition::CheckFields(x) => x.check_log(log),
             Condition::DatadogSearch(x) => x.check_log(log),
@@ -88,6 +89,7 @@
         match self {
             Condition::IsLog => (false, metric),
             Condition::IsMetric => (true, metric),
+            Condition::IsTrace => (true, metric),
             Condition::Vrl(x) => x.check_metric(metric),
             Condition::CheckFields(x) => x.check_metric(metric),
             Condition::DatadogSearch(x) => x.check_metric(metric),
@@ -98,9 +100,9 @@
 
     pub(crate) fn check_trace(&self, trace: TraceEvent) -> (bool, TraceEvent) {
         match self {
-<<<<<<< HEAD
             Condition::IsLog => (false, trace),
             Condition::IsMetric => (false, trace),
+            Condition::IsTrace => (true, trace),
             Condition::Vrl(x) => x.check_trace(trace),
             Condition::CheckFields(x) => x.check_trace(trace),
             Condition::DatadogSearch(x) => x.check_trace(trace),
@@ -114,21 +116,12 @@
         match self {
             Condition::IsLog => events.into_events().map(check_is_log).collect(),
             Condition::IsMetric => events.into_events().map(check_is_metric).collect(),
+            Condition::IsTrace => events.into_events().map(check_is_trace).collect(),
             Condition::Vrl(x) => x.check_all(events),
             Condition::CheckFields(x) => x.check_all(events),
             Condition::DatadogSearch(x) => x.check_all(events),
             Condition::AlwaysPass => events.into_events().map(|event| (true, event)).collect(),
             Condition::AlwaysFail => events.into_events().map(|event| (false, event)).collect(),
-=======
-            Condition::IsLog => check_is_log(e),
-            Condition::IsMetric => check_is_metric(e),
-            Condition::IsTrace => check_is_trace(e),
-            Condition::Vrl(x) => x.check(e),
-            Condition::CheckFields(x) => x.check(e),
-            Condition::DatadogSearch(x) => x.check(e),
-            Condition::AlwaysPass => (true, e),
-            Condition::AlwaysFail => (false, e),
->>>>>>> 7fc33f30
         }
     }
 
