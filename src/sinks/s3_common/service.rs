--- conflicted
+++ resolved
@@ -44,14 +44,8 @@
 
 #[derive(Clone, Debug)]
 pub struct S3Metadata {
-<<<<<<< HEAD
-    pub partition_key: String,
-=======
     pub partition_key: S3PartitionKey,
     pub s3_key: String,
-    pub count: usize,
-    pub byte_size: usize,
->>>>>>> e72f126a
     pub finalizers: EventFinalizers,
 }
 
@@ -104,6 +98,9 @@
 
     // Emission of internal events for errors and dropped events is handled upstream by the caller.
     fn call(&mut self, request: S3Request) -> Self::Future {
+        let count = request.get_metadata().event_count();
+        let events_byte_size = request.get_metadata().events_byte_size();
+
         let options = request.options;
 
         let content_encoding = request.content_encoding;
@@ -123,8 +120,6 @@
             }
             tagging.finish()
         });
-        let count = request.request_metadata.event_count();
-        let events_byte_size = request.request_metadata.events_byte_size();
 
         let client = self.client.clone();
 
